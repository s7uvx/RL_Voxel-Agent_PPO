--- conflicted
+++ resolved
@@ -95,13 +95,9 @@
 # ---------------------------
 def make_single_env(rank: int = 0):
     def _thunk():
-<<<<<<< HEAD
         # give each env a unique port if you scale n_envs
         e = VoxelEnv(port=args.port + rank, grid_size=GRID_PARAM, device='cpu', str_wt=0.4, sun_wt=0.4, wst_wt=0.1, cst_wt=0.1)  # type: ignore[arg-type]
         # wrap with the ActionMasker so the policy only samples valid actions
-=======
-        e = VoxelEnv(port=args.port + rank, grid_size=GRID_PARAM, device='cpu')  # type: ignore[arg-type]
->>>>>>> b8633e6b
         return ActionMasker(e, mask_fn)
     return _thunk
 
@@ -111,15 +107,9 @@
 # ---------------------------
 # PPO hyperparams
 # ---------------------------
-<<<<<<< HEAD
 num_steps = 256          # rollout length per env 
 num_epochs = 30          # PPO epochs per update
 batch_size = 64          # must divide (num_steps * num_envs); 1024*k is always divisible by 256
-=======
-num_steps = 256
-num_epochs = 20
-batch_size = 64
->>>>>>> b8633e6b
 
 starting_step = 0
 model_dir = os.path.join(os.getcwd(), 'models', 'PPO')
