--- conflicted
+++ resolved
@@ -10,6 +10,8 @@
 
 from stable_baselines3.common.vec_env import DummyVecEnv
 from stable_baselines3.common.env_util import make_vec_env
+from stable_baselines3.common.monitor import Monitor
+from gymnasium import wrappers
 
 from voxel_env import VoxelEnv, export_voxel_grid
 
@@ -56,12 +58,8 @@
 # PPO hyperparams
 # ---------------------------
 num_steps = 74
-<<<<<<< HEAD
 num_epochs = 100
 # Configure PPO with CPU (optimal for MLP policies)
-=======
-num_epochs = 1000
->>>>>>> c0ccc6be
 
 starting_step = 0
 model_dir = os.path.join(os.getcwd(), 'models', 'PPO')
@@ -82,11 +80,7 @@
         learning_rate=0.0003,
         gamma=0.95,
         n_steps=num_steps,
-<<<<<<< HEAD
-        batch_size=37,
-=======
         batch_size=2,
->>>>>>> c0ccc6be
         n_epochs=num_epochs,
         gae_lambda=0.9,
         ent_coef=0.1,
@@ -127,6 +121,9 @@
 # manual rollout for exporting grids
 raw_eval_env: VoxelEnv = VoxelEnv(port=args.port, grid_size=args.grid, device='cpu')
 raw_eval_env = ActionMasker(raw_eval_env, mask_fn)  # ensure masks are applied at predict-time
+raw_eval_env = wrappers.TimeLimit(env=raw_eval_env, max_episode_steps=148)
+raw_eval_env = Monitor(raw_eval_env, allow_early_resets=True)
+
 
 output_folder = f"output_steps/model_{model_date_time}"
 os.makedirs(output_folder, exist_ok=True)
